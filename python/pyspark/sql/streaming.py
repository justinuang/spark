#
# Licensed to the Apache Software Foundation (ASF) under one or more
# contributor license agreements.  See the NOTICE file distributed with
# this work for additional information regarding copyright ownership.
# The ASF licenses this file to You under the Apache License, Version 2.0
# (the "License"); you may not use this file except in compliance with
# the License.  You may obtain a copy of the License at
#
#    http://www.apache.org/licenses/LICENSE-2.0
#
# Unless required by applicable law or agreed to in writing, software
# distributed under the License is distributed on an "AS IS" BASIS,
# WITHOUT WARRANTIES OR CONDITIONS OF ANY KIND, either express or implied.
# See the License for the specific language governing permissions and
# limitations under the License.
#

import sys
import json

if sys.version >= '3':
    intlike = int
    basestring = unicode = str
else:
    intlike = (int, long)

from abc import ABCMeta, abstractmethod

from pyspark import since, keyword_only
from pyspark.rdd import ignore_unicode_prefix
from pyspark.sql.column import _to_seq
from pyspark.sql.readwriter import OptionUtils, to_str
from pyspark.sql.types import *
from pyspark.sql.utils import StreamingQueryException

__all__ = ["StreamingQuery", "StreamingQueryManager", "DataStreamReader", "DataStreamWriter"]


class StreamingQuery(object):
    """
    A handle to a query that is executing continuously in the background as new data arrives.
    All these methods are thread-safe.

    .. note:: Experimental

    .. versionadded:: 2.0
    """

    def __init__(self, jsq):
        self._jsq = jsq

    @property
    @since(2.0)
    def id(self):
<<<<<<< HEAD
        """The id of the streaming query.
        """
        return self._jsq.id().toString()
=======
        """Returns the unique id of this query that persists across restarts from checkpoint data.
        That is, this id is generated when a query is started for the first time, and
        will be the same every time it is restarted from checkpoint data.
        There can only be one query with the same id active in a Spark cluster.
        Also see, `runId`.
        """
        return self._jsq.id().toString()

    @property
    @since(2.1)
    def runId(self):
        """Returns the unique id of this query that does not persist across restarts. That is, every
        query that is started (or restarted from checkpoint) will have a different runId.
        """
        return self._jsq.runId().toString()
>>>>>>> 0ef1421a

    @property
    @since(2.0)
    def name(self):
        """Returns the user-specified name of the query, or null if not specified.
        This name can be specified in the `org.apache.spark.sql.streaming.DataStreamWriter`
        as `dataframe.writeStream.queryName("query").start()`.
        This name, if set, must be unique across all active queries.
        """
        return self._jsq.name()

    @property
    @since(2.0)
    def isActive(self):
        """Whether this streaming query is currently active or not.
        """
        return self._jsq.isActive()

    @since(2.0)
    def awaitTermination(self, timeout=None):
        """Waits for the termination of `this` query, either by :func:`query.stop()` or by an
        exception. If the query has terminated with an exception, then the exception will be thrown.
        If `timeout` is set, it returns whether the query has terminated or not within the
        `timeout` seconds.

        If the query has terminated, then all subsequent calls to this method will either return
        immediately (if the query was terminated by :func:`stop()`), or throw the exception
        immediately (if the query has terminated with exception).

        throws :class:`StreamingQueryException`, if `this` query has terminated with an exception
        """
        if timeout is not None:
            if not isinstance(timeout, (int, float)) or timeout < 0:
                raise ValueError("timeout must be a positive integer or float. Got %s" % timeout)
            return self._jsq.awaitTermination(int(timeout * 1000))
        else:
            return self._jsq.awaitTermination()

    @property
    @since(2.1)
    def status(self):
        """
        Returns the current status of the query.
        """
        return json.loads(self._jsq.status().json())

    @property
    @since(2.1)
<<<<<<< HEAD
    def recentProgresses(self):
        """Returns an array of the most recent [[StreamingQueryProgress]] updates for this query.
        The number of progress updates retained for each stream is configured by Spark session
        configuration `spark.sql.streaming.numRecentProgresses`.
        """
        return [json.loads(p.json()) for p in self._jsq.recentProgresses()]
=======
    def recentProgress(self):
        """Returns an array of the most recent [[StreamingQueryProgress]] updates for this query.
        The number of progress updates retained for each stream is configured by Spark session
        configuration `spark.sql.streaming.numRecentProgressUpdates`.
        """
        return [json.loads(p.json()) for p in self._jsq.recentProgress()]
>>>>>>> 0ef1421a

    @property
    @since(2.1)
    def lastProgress(self):
        """
<<<<<<< HEAD
        Returns the most recent :class:`StreamingQueryProgress` update of this streaming query.
        :return: a map
        """
        return json.loads(self._jsq.lastProgress().json())
=======
        Returns the most recent :class:`StreamingQueryProgress` update of this streaming query or
        None if there were no progress updates
        :return: a map
        """
        lastProgress = self._jsq.lastProgress()
        if lastProgress:
            return json.loads(lastProgress.json())
        else:
            return None
>>>>>>> 0ef1421a

    @since(2.0)
    def processAllAvailable(self):
        """Blocks until all available data in the source has been processed and committed to the
        sink. This method is intended for testing.

        .. note:: In the case of continually arriving data, this method may block forever.
            Additionally, this method is only guaranteed to block until data that has been
            synchronously appended data to a stream source prior to invocation.
            (i.e. `getOffset` must immediately reflect the addition).
        """
        return self._jsq.processAllAvailable()

    @since(2.0)
    def stop(self):
        """Stop this streaming query.
        """
        self._jsq.stop()

    @since(2.1)
    def explain(self, extended=False):
        """Prints the (logical and physical) plans to the console for debugging purpose.

        :param extended: boolean, default ``False``. If ``False``, prints only the physical plan.

        >>> sq = sdf.writeStream.format('memory').queryName('query_explain').start()
        >>> sq.processAllAvailable() # Wait a bit to generate the runtime plans.
        >>> sq.explain()
        == Physical Plan ==
        ...
        >>> sq.explain(True)
        == Parsed Logical Plan ==
        ...
        == Analyzed Logical Plan ==
        ...
        == Optimized Logical Plan ==
        ...
        == Physical Plan ==
        ...
        >>> sq.stop()
        """
        # Cannot call `_jsq.explain(...)` because it will print in the JVM process.
        # We should print it in the Python process.
        print(self._jsq.explainInternal(extended))

    @since(2.1)
    def exception(self):
        """
        :return: the StreamingQueryException if the query was terminated by an exception, or None.
        """
        if self._jsq.exception().isDefined():
            je = self._jsq.exception().get()
            msg = je.toString().split(': ', 1)[1]  # Drop the Java StreamingQueryException type info
            stackTrace = '\n\t at '.join(map(lambda x: x.toString(), je.getStackTrace()))
            return StreamingQueryException(msg, stackTrace)
        else:
            return None


class StreamingQueryManager(object):
    """A class to manage all the :class:`StreamingQuery` StreamingQueries active.

    .. note:: Experimental

    .. versionadded:: 2.0
    """

    def __init__(self, jsqm):
        self._jsqm = jsqm

    @property
    @ignore_unicode_prefix
    @since(2.0)
    def active(self):
        """Returns a list of active queries associated with this SQLContext

        >>> sq = sdf.writeStream.format('memory').queryName('this_query').start()
        >>> sqm = spark.streams
        >>> # get the list of active streaming queries
        >>> [q.name for q in sqm.active]
        [u'this_query']
        >>> sq.stop()
        """
        return [StreamingQuery(jsq) for jsq in self._jsqm.active()]

    @ignore_unicode_prefix
    @since(2.0)
    def get(self, id):
        """Returns an active query from this SQLContext or throws exception if an active query
        with this name doesn't exist.

        >>> sq = sdf.writeStream.format('memory').queryName('this_query').start()
        >>> sq.name
        u'this_query'
        >>> sq = spark.streams.get(sq.id)
        >>> sq.isActive
        True
        >>> sq = sqlContext.streams.get(sq.id)
        >>> sq.isActive
        True
        >>> sq.stop()
        """
        return StreamingQuery(self._jsqm.get(id))

    @since(2.0)
    def awaitAnyTermination(self, timeout=None):
        """Wait until any of the queries on the associated SQLContext has terminated since the
        creation of the context, or since :func:`resetTerminated()` was called. If any query was
        terminated with an exception, then the exception will be thrown.
        If `timeout` is set, it returns whether the query has terminated or not within the
        `timeout` seconds.

        If a query has terminated, then subsequent calls to :func:`awaitAnyTermination()` will
        either return immediately (if the query was terminated by :func:`query.stop()`),
        or throw the exception immediately (if the query was terminated with exception). Use
        :func:`resetTerminated()` to clear past terminations and wait for new terminations.

        In the case where multiple queries have terminated since :func:`resetTermination()`
        was called, if any query has terminated with exception, then :func:`awaitAnyTermination()`
        will throw any of the exception. For correctly documenting exceptions across multiple
        queries, users need to stop all of them after any of them terminates with exception, and
        then check the `query.exception()` for each query.

        throws :class:`StreamingQueryException`, if `this` query has terminated with an exception
        """
        if timeout is not None:
            if not isinstance(timeout, (int, float)) or timeout < 0:
                raise ValueError("timeout must be a positive integer or float. Got %s" % timeout)
            return self._jsqm.awaitAnyTermination(int(timeout * 1000))
        else:
            return self._jsqm.awaitAnyTermination()

    @since(2.0)
    def resetTerminated(self):
        """Forget about past terminated queries so that :func:`awaitAnyTermination()` can be used
        again to wait for new terminations.

        >>> spark.streams.resetTerminated()
        """
        self._jsqm.resetTerminated()


class Trigger(object):
    """Used to indicate how often results should be produced by a :class:`StreamingQuery`.

    .. note:: Experimental

    .. versionadded:: 2.0
    """

    __metaclass__ = ABCMeta

    @abstractmethod
    def _to_java_trigger(self, sqlContext):
        """Internal method to construct the trigger on the jvm.
        """
        pass


class ProcessingTime(Trigger):
    """A trigger that runs a query periodically based on the processing time. If `interval` is 0,
    the query will run as fast as possible.

    The interval should be given as a string, e.g. '2 seconds', '5 minutes', ...

    .. note:: Experimental

    .. versionadded:: 2.0
    """

    def __init__(self, interval):
        if type(interval) != str or len(interval.strip()) == 0:
            raise ValueError("interval should be a non empty interval string, e.g. '2 seconds'.")
        self.interval = interval

    def _to_java_trigger(self, sqlContext):
        return sqlContext._sc._jvm.org.apache.spark.sql.streaming.ProcessingTime.create(
            self.interval)


class DataStreamReader(OptionUtils):
    """
    Interface used to load a streaming :class:`DataFrame` from external storage systems
    (e.g. file systems, key-value stores, etc). Use :func:`spark.readStream`
    to access this.

    .. note:: Experimental.

    .. versionadded:: 2.0
    """

    def __init__(self, spark):
        self._jreader = spark._ssql_ctx.readStream()
        self._spark = spark

    def _df(self, jdf):
        from pyspark.sql.dataframe import DataFrame
        return DataFrame(jdf, self._spark)

    @since(2.0)
    def format(self, source):
        """Specifies the input data source format.

        .. note:: Experimental.

        :param source: string, name of the data source, e.g. 'json', 'parquet'.

        >>> s = spark.readStream.format("text")
        """
        self._jreader = self._jreader.format(source)
        return self

    @since(2.0)
    def schema(self, schema):
        """Specifies the input schema.

        Some data sources (e.g. JSON) can infer the input schema automatically from data.
        By specifying the schema here, the underlying data source can skip the schema
        inference step, and thus speed up data loading.

        .. note:: Experimental.

        :param schema: a :class:`pyspark.sql.types.StructType` object

        >>> s = spark.readStream.schema(sdf_schema)
        """
        from pyspark.sql import SparkSession
        if not isinstance(schema, StructType):
            raise TypeError("schema should be StructType")
        spark = SparkSession.builder.getOrCreate()
        jschema = spark._jsparkSession.parseDataType(schema.json())
        self._jreader = self._jreader.schema(jschema)
        return self

    @since(2.0)
    def option(self, key, value):
        """Adds an input option for the underlying data source.

        .. note:: Experimental.

        >>> s = spark.readStream.option("x", 1)
        """
        self._jreader = self._jreader.option(key, to_str(value))
        return self

    @since(2.0)
    def options(self, **options):
        """Adds input options for the underlying data source.

        .. note:: Experimental.

        >>> s = spark.readStream.options(x="1", y=2)
        """
        for k in options:
            self._jreader = self._jreader.option(k, to_str(options[k]))
        return self

    @since(2.0)
    def load(self, path=None, format=None, schema=None, **options):
        """Loads a data stream from a data source and returns it as a :class`DataFrame`.

        .. note:: Experimental.

        :param path: optional string for file-system backed data sources.
        :param format: optional string for format of the data source. Default to 'parquet'.
        :param schema: optional :class:`pyspark.sql.types.StructType` for the input schema.
        :param options: all other string options

        >>> json_sdf = spark.readStream.format("json") \\
        ...     .schema(sdf_schema) \\
        ...     .load(tempfile.mkdtemp())
        >>> json_sdf.isStreaming
        True
        >>> json_sdf.schema == sdf_schema
        True
        """
        if format is not None:
            self.format(format)
        if schema is not None:
            self.schema(schema)
        self.options(**options)
        if path is not None:
            if type(path) != str or len(path.strip()) == 0:
                raise ValueError("If the path is provided for stream, it needs to be a " +
                                 "non-empty string. List of paths are not supported.")
            return self._df(self._jreader.load(path))
        else:
            return self._df(self._jreader.load())

    @since(2.0)
    def json(self, path, schema=None, primitivesAsString=None, prefersDecimal=None,
             allowComments=None, allowUnquotedFieldNames=None, allowSingleQuotes=None,
             allowNumericLeadingZero=None, allowBackslashEscapingAnyCharacter=None,
             mode=None, columnNameOfCorruptRecord=None, dateFormat=None,
             timestampFormat=None):
        """
        Loads a JSON file stream (`JSON Lines text format or newline-delimited JSON
        <http://jsonlines.org/>`_) and returns a :class`DataFrame`.

        If the ``schema`` parameter is not specified, this function goes
        through the input once to determine the input schema.

        .. note:: Experimental.

        :param path: string represents path to the JSON dataset,
                     or RDD of Strings storing JSON objects.
        :param schema: an optional :class:`pyspark.sql.types.StructType` for the input schema.
        :param primitivesAsString: infers all primitive values as a string type. If None is set,
                                   it uses the default value, ``false``.
        :param prefersDecimal: infers all floating-point values as a decimal type. If the values
                               do not fit in decimal, then it infers them as doubles. If None is
                               set, it uses the default value, ``false``.
        :param allowComments: ignores Java/C++ style comment in JSON records. If None is set,
                              it uses the default value, ``false``.
        :param allowUnquotedFieldNames: allows unquoted JSON field names. If None is set,
                                        it uses the default value, ``false``.
        :param allowSingleQuotes: allows single quotes in addition to double quotes. If None is
                                        set, it uses the default value, ``true``.
        :param allowNumericLeadingZero: allows leading zeros in numbers (e.g. 00012). If None is
                                        set, it uses the default value, ``false``.
        :param allowBackslashEscapingAnyCharacter: allows accepting quoting of all character
                                                   using backslash quoting mechanism. If None is
                                                   set, it uses the default value, ``false``.
        :param mode: allows a mode for dealing with corrupt records during parsing. If None is
                     set, it uses the default value, ``PERMISSIVE``.

                *  ``PERMISSIVE`` : sets other fields to ``null`` when it meets a corrupted \
                  record and puts the malformed string into a new field configured by \
                 ``columnNameOfCorruptRecord``. When a schema is set by user, it sets \
                 ``null`` for extra fields.
                *  ``DROPMALFORMED`` : ignores the whole corrupted records.
                *  ``FAILFAST`` : throws an exception when it meets corrupted records.

        :param columnNameOfCorruptRecord: allows renaming the new field having malformed string
                                          created by ``PERMISSIVE`` mode. This overrides
                                          ``spark.sql.columnNameOfCorruptRecord``. If None is set,
                                          it uses the value specified in
                                          ``spark.sql.columnNameOfCorruptRecord``.
        :param dateFormat: sets the string that indicates a date format. Custom date formats
                           follow the formats at ``java.text.SimpleDateFormat``. This
                           applies to date type. If None is set, it uses the
                           default value value, ``yyyy-MM-dd``.
        :param timestampFormat: sets the string that indicates a timestamp format. Custom date
                                formats follow the formats at ``java.text.SimpleDateFormat``.
                                This applies to timestamp type. If None is set, it uses the
                                default value value, ``yyyy-MM-dd'T'HH:mm:ss.SSSZZ``.

        >>> json_sdf = spark.readStream.json(tempfile.mkdtemp(), schema = sdf_schema)
        >>> json_sdf.isStreaming
        True
        >>> json_sdf.schema == sdf_schema
        True
        """
        self._set_opts(
            schema=schema, primitivesAsString=primitivesAsString, prefersDecimal=prefersDecimal,
            allowComments=allowComments, allowUnquotedFieldNames=allowUnquotedFieldNames,
            allowSingleQuotes=allowSingleQuotes, allowNumericLeadingZero=allowNumericLeadingZero,
            allowBackslashEscapingAnyCharacter=allowBackslashEscapingAnyCharacter,
            mode=mode, columnNameOfCorruptRecord=columnNameOfCorruptRecord, dateFormat=dateFormat,
            timestampFormat=timestampFormat)
        if isinstance(path, basestring):
            return self._df(self._jreader.json(path))
        else:
            raise TypeError("path can be only a single string")

    @since(2.0)
    def parquet(self, path):
        """Loads a Parquet file stream, returning the result as a :class:`DataFrame`.

        You can set the following Parquet-specific option(s) for reading Parquet files:
            * ``mergeSchema``: sets whether we should merge schemas collected from all \
                Parquet part-files. This will override ``spark.sql.parquet.mergeSchema``. \
                The default value is specified in ``spark.sql.parquet.mergeSchema``.

        .. note:: Experimental.

        >>> parquet_sdf = spark.readStream.schema(sdf_schema).parquet(tempfile.mkdtemp())
        >>> parquet_sdf.isStreaming
        True
        >>> parquet_sdf.schema == sdf_schema
        True
        """
        if isinstance(path, basestring):
            return self._df(self._jreader.parquet(path))
        else:
            raise TypeError("path can be only a single string")

    @ignore_unicode_prefix
    @since(2.0)
    def text(self, path):
        """
        Loads a text file stream and returns a :class:`DataFrame` whose schema starts with a
        string column named "value", and followed by partitioned columns if there
        are any.

        Each line in the text file is a new row in the resulting DataFrame.

        .. note:: Experimental.

        :param paths: string, or list of strings, for input path(s).

        >>> text_sdf = spark.readStream.text(tempfile.mkdtemp())
        >>> text_sdf.isStreaming
        True
        >>> "value" in str(text_sdf.schema)
        True
        """
        if isinstance(path, basestring):
            return self._df(self._jreader.text(path))
        else:
            raise TypeError("path can be only a single string")

    @since(2.0)
    def csv(self, path, schema=None, sep=None, encoding=None, quote=None, escape=None,
            comment=None, header=None, inferSchema=None, ignoreLeadingWhiteSpace=None,
            ignoreTrailingWhiteSpace=None, nullValue=None, nanValue=None, positiveInf=None,
            negativeInf=None, dateFormat=None, timestampFormat=None, maxColumns=None,
            maxCharsPerColumn=None, maxMalformedLogPerPartition=None, mode=None):
        """Loads a CSV file stream and returns the result as a  :class:`DataFrame`.

        This function will go through the input once to determine the input schema if
        ``inferSchema`` is enabled. To avoid going through the entire data once, disable
        ``inferSchema`` option or specify the schema explicitly using ``schema``.

        .. note:: Experimental.

        :param path: string, or list of strings, for input path(s).
        :param schema: an optional :class:`pyspark.sql.types.StructType` for the input schema.
        :param sep: sets the single character as a separator for each field and value.
                    If None is set, it uses the default value, ``,``.
        :param encoding: decodes the CSV files by the given encoding type. If None is set,
                         it uses the default value, ``UTF-8``.
        :param quote: sets the single character used for escaping quoted values where the
                      separator can be part of the value. If None is set, it uses the default
                      value, ``"``. If you would like to turn off quotations, you need to set an
                      empty string.
        :param escape: sets the single character used for escaping quotes inside an already
                       quoted value. If None is set, it uses the default value, ``\``.
        :param comment: sets the single character used for skipping lines beginning with this
                        character. By default (None), it is disabled.
        :param header: uses the first line as names of columns. If None is set, it uses the
                       default value, ``false``.
        :param inferSchema: infers the input schema automatically from data. It requires one extra
                       pass over the data. If None is set, it uses the default value, ``false``.
        :param ignoreLeadingWhiteSpace: defines whether or not leading whitespaces from values
                                        being read should be skipped. If None is set, it uses
                                        the default value, ``false``.
        :param ignoreTrailingWhiteSpace: defines whether or not trailing whitespaces from values
                                         being read should be skipped. If None is set, it uses
                                         the default value, ``false``.
        :param nullValue: sets the string representation of a null value. If None is set, it uses
                          the default value, empty string. Since 2.0.1, this ``nullValue`` param
                          applies to all supported types including the string type.
        :param nanValue: sets the string representation of a non-number value. If None is set, it
                         uses the default value, ``NaN``.
        :param positiveInf: sets the string representation of a positive infinity value. If None
                            is set, it uses the default value, ``Inf``.
        :param negativeInf: sets the string representation of a negative infinity value. If None
                            is set, it uses the default value, ``Inf``.
        :param dateFormat: sets the string that indicates a date format. Custom date formats
                           follow the formats at ``java.text.SimpleDateFormat``. This
                           applies to date type. If None is set, it uses the
                           default value value, ``yyyy-MM-dd``.
        :param timestampFormat: sets the string that indicates a timestamp format. Custom date
                                formats follow the formats at ``java.text.SimpleDateFormat``.
                                This applies to timestamp type. If None is set, it uses the
                                default value value, ``yyyy-MM-dd'T'HH:mm:ss.SSSZZ``.
        :param maxColumns: defines a hard limit of how many columns a record can have. If None is
                           set, it uses the default value, ``20480``.
        :param maxCharsPerColumn: defines the maximum number of characters allowed for any given
                                  value being read. If None is set, it uses the default value,
                                  ``-1`` meaning unlimited length.
        :param mode: allows a mode for dealing with corrupt records during parsing. If None is
                     set, it uses the default value, ``PERMISSIVE``.

                * ``PERMISSIVE`` : sets other fields to ``null`` when it meets a corrupted record.
                    When a schema is set by user, it sets ``null`` for extra fields.
                * ``DROPMALFORMED`` : ignores the whole corrupted records.
                * ``FAILFAST`` : throws an exception when it meets corrupted records.

        >>> csv_sdf = spark.readStream.csv(tempfile.mkdtemp(), schema = sdf_schema)
        >>> csv_sdf.isStreaming
        True
        >>> csv_sdf.schema == sdf_schema
        True
        """
        self._set_opts(
            schema=schema, sep=sep, encoding=encoding, quote=quote, escape=escape, comment=comment,
            header=header, inferSchema=inferSchema, ignoreLeadingWhiteSpace=ignoreLeadingWhiteSpace,
            ignoreTrailingWhiteSpace=ignoreTrailingWhiteSpace, nullValue=nullValue,
            nanValue=nanValue, positiveInf=positiveInf, negativeInf=negativeInf,
            dateFormat=dateFormat, timestampFormat=timestampFormat, maxColumns=maxColumns,
            maxCharsPerColumn=maxCharsPerColumn,
            maxMalformedLogPerPartition=maxMalformedLogPerPartition, mode=mode)
        if isinstance(path, basestring):
            return self._df(self._jreader.csv(path))
        else:
            raise TypeError("path can be only a single string")


class DataStreamWriter(object):
    """
    Interface used to write a streaming :class:`DataFrame` to external storage systems
    (e.g. file systems, key-value stores, etc). Use :func:`DataFrame.writeStream`
    to access this.

    .. note:: Experimental.

    .. versionadded:: 2.0
    """

    def __init__(self, df):
        self._df = df
        self._spark = df.sql_ctx
        self._jwrite = df._jdf.writeStream()

    def _sq(self, jsq):
        from pyspark.sql.streaming import StreamingQuery
        return StreamingQuery(jsq)

    @since(2.0)
    def outputMode(self, outputMode):
        """Specifies how data of a streaming DataFrame/Dataset is written to a streaming sink.

        Options include:

        * `append`:Only the new rows in the streaming DataFrame/Dataset will be written to
           the sink
        * `complete`:All the rows in the streaming DataFrame/Dataset will be written to the sink
           every time these is some updates
        * `update`:only the rows that were updated in the streaming DataFrame/Dataset will be
           written to the sink every time there are some updates. If the query doesn't contain
           aggregations, it will be equivalent to `append` mode.

       .. note:: Experimental.

        >>> writer = sdf.writeStream.outputMode('append')
        """
        if not outputMode or type(outputMode) != str or len(outputMode.strip()) == 0:
            raise ValueError('The output mode must be a non-empty string. Got: %s' % outputMode)
        self._jwrite = self._jwrite.outputMode(outputMode)
        return self

    @since(2.0)
    def format(self, source):
        """Specifies the underlying output data source.

        .. note:: Experimental.

        :param source: string, name of the data source, which for now can be 'parquet'.

        >>> writer = sdf.writeStream.format('json')
        """
        self._jwrite = self._jwrite.format(source)
        return self

    @since(2.0)
    def option(self, key, value):
        """Adds an output option for the underlying data source.

        .. note:: Experimental.
        """
        self._jwrite = self._jwrite.option(key, to_str(value))
        return self

    @since(2.0)
    def options(self, **options):
        """Adds output options for the underlying data source.

       .. note:: Experimental.
        """
        for k in options:
            self._jwrite = self._jwrite.option(k, to_str(options[k]))
        return self

    @since(2.0)
    def partitionBy(self, *cols):
        """Partitions the output by the given columns on the file system.

        If specified, the output is laid out on the file system similar
        to Hive's partitioning scheme.

        .. note:: Experimental.

        :param cols: name of columns

        """
        if len(cols) == 1 and isinstance(cols[0], (list, tuple)):
            cols = cols[0]
        self._jwrite = self._jwrite.partitionBy(_to_seq(self._spark._sc, cols))
        return self

    @since(2.0)
    def queryName(self, queryName):
        """Specifies the name of the :class:`StreamingQuery` that can be started with
        :func:`start`. This name must be unique among all the currently active queries
        in the associated SparkSession.

        .. note:: Experimental.

        :param queryName: unique name for the query

        >>> writer = sdf.writeStream.queryName('streaming_query')
        """
        if not queryName or type(queryName) != str or len(queryName.strip()) == 0:
            raise ValueError('The queryName must be a non-empty string. Got: %s' % queryName)
        self._jwrite = self._jwrite.queryName(queryName)
        return self

    @keyword_only
    @since(2.0)
    def trigger(self, processingTime=None):
        """Set the trigger for the stream query. If this is not set it will run the query as fast
        as possible, which is equivalent to setting the trigger to ``processingTime='0 seconds'``.

        .. note:: Experimental.

        :param processingTime: a processing time interval as a string, e.g. '5 seconds', '1 minute'.

        >>> # trigger the query for execution every 5 seconds
        >>> writer = sdf.writeStream.trigger(processingTime='5 seconds')
        """
        from pyspark.sql.streaming import ProcessingTime
        trigger = None
        if processingTime is not None:
            if type(processingTime) != str or len(processingTime.strip()) == 0:
                raise ValueError('The processing time must be a non empty string. Got: %s' %
                                 processingTime)
            trigger = ProcessingTime(processingTime)
        if trigger is None:
            raise ValueError('A trigger was not provided. Supported triggers: processingTime.')
        self._jwrite = self._jwrite.trigger(trigger._to_java_trigger(self._spark))
        return self

    @ignore_unicode_prefix
    @since(2.0)
    def start(self, path=None, format=None, outputMode=None, partitionBy=None, queryName=None,
              **options):
        """Streams the contents of the :class:`DataFrame` to a data source.

        The data source is specified by the ``format`` and a set of ``options``.
        If ``format`` is not specified, the default data source configured by
        ``spark.sql.sources.default`` will be used.

        .. note:: Experimental.

        :param path: the path in a Hadoop supported file system
        :param format: the format used to save
        :param outputMode: specifies how data of a streaming DataFrame/Dataset is written to a
                           streaming sink.

            * `append`:Only the new rows in the streaming DataFrame/Dataset will be written to the
              sink
            * `complete`:All the rows in the streaming DataFrame/Dataset will be written to the sink
               every time these is some updates
            * `update`:only the rows that were updated in the streaming DataFrame/Dataset will be
              written to the sink every time there are some updates. If the query doesn't contain
              aggregations, it will be equivalent to `append` mode.
        :param partitionBy: names of partitioning columns
        :param queryName: unique name for the query
        :param options: All other string options. You may want to provide a `checkpointLocation`
                        for most streams, however it is not required for a `memory` stream.

        >>> sq = sdf.writeStream.format('memory').queryName('this_query').start()
        >>> sq.isActive
        True
        >>> sq.name
        u'this_query'
        >>> sq.stop()
        >>> sq.isActive
        False
        >>> sq = sdf.writeStream.trigger(processingTime='5 seconds').start(
        ...     queryName='that_query', outputMode="append", format='memory')
        >>> sq.name
        u'that_query'
        >>> sq.isActive
        True
        >>> sq.stop()
        """
        self.options(**options)
        if outputMode is not None:
            self.outputMode(outputMode)
        if partitionBy is not None:
            self.partitionBy(partitionBy)
        if format is not None:
            self.format(format)
        if queryName is not None:
            self.queryName(queryName)
        if path is None:
            return self._sq(self._jwrite.start())
        else:
            return self._sq(self._jwrite.start(path))


def _test():
    import doctest
    import os
    import tempfile
    from pyspark.sql import Row, SparkSession, SQLContext
    import pyspark.sql.streaming

    os.chdir(os.environ["SPARK_HOME"])

    globs = pyspark.sql.streaming.__dict__.copy()
    try:
        spark = SparkSession.builder.getOrCreate()
    except py4j.protocol.Py4JError:
        spark = SparkSession(sc)

    globs['tempfile'] = tempfile
    globs['os'] = os
    globs['spark'] = spark
    globs['sqlContext'] = SQLContext.getOrCreate(spark.sparkContext)
    globs['sdf'] = \
        spark.readStream.format('text').load('python/test_support/sql/streaming')
    globs['sdf_schema'] = StructType([StructField("data", StringType(), False)])
    globs['df'] = \
        globs['spark'].readStream.format('text').load('python/test_support/sql/streaming')

    (failure_count, test_count) = doctest.testmod(
        pyspark.sql.streaming, globs=globs,
        optionflags=doctest.ELLIPSIS | doctest.NORMALIZE_WHITESPACE | doctest.REPORT_NDIFF)
    globs['spark'].stop()

    if failure_count:
        exit(-1)


if __name__ == "__main__":
    _test()<|MERGE_RESOLUTION|>--- conflicted
+++ resolved
@@ -52,11 +52,6 @@
     @property
     @since(2.0)
     def id(self):
-<<<<<<< HEAD
-        """The id of the streaming query.
-        """
-        return self._jsq.id().toString()
-=======
         """Returns the unique id of this query that persists across restarts from checkpoint data.
         That is, this id is generated when a query is started for the first time, and
         will be the same every time it is restarted from checkpoint data.
@@ -72,7 +67,6 @@
         query that is started (or restarted from checkpoint) will have a different runId.
         """
         return self._jsq.runId().toString()
->>>>>>> 0ef1421a
 
     @property
     @since(2.0)
@@ -121,32 +115,17 @@
 
     @property
     @since(2.1)
-<<<<<<< HEAD
-    def recentProgresses(self):
-        """Returns an array of the most recent [[StreamingQueryProgress]] updates for this query.
-        The number of progress updates retained for each stream is configured by Spark session
-        configuration `spark.sql.streaming.numRecentProgresses`.
-        """
-        return [json.loads(p.json()) for p in self._jsq.recentProgresses()]
-=======
     def recentProgress(self):
         """Returns an array of the most recent [[StreamingQueryProgress]] updates for this query.
         The number of progress updates retained for each stream is configured by Spark session
         configuration `spark.sql.streaming.numRecentProgressUpdates`.
         """
         return [json.loads(p.json()) for p in self._jsq.recentProgress()]
->>>>>>> 0ef1421a
 
     @property
     @since(2.1)
     def lastProgress(self):
         """
-<<<<<<< HEAD
-        Returns the most recent :class:`StreamingQueryProgress` update of this streaming query.
-        :return: a map
-        """
-        return json.loads(self._jsq.lastProgress().json())
-=======
         Returns the most recent :class:`StreamingQueryProgress` update of this streaming query or
         None if there were no progress updates
         :return: a map
@@ -156,7 +135,6 @@
             return json.loads(lastProgress.json())
         else:
             return None
->>>>>>> 0ef1421a
 
     @since(2.0)
     def processAllAvailable(self):
