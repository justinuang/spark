/*
 * Licensed to the Apache Software Foundation (ASF) under one or more
 * contributor license agreements.  See the NOTICE file distributed with
 * this work for additional information regarding copyright ownership.
 * The ASF licenses this file to You under the Apache License, Version 2.0
 * (the "License"); you may not use this file except in compliance with
 * the License.  You may obtain a copy of the License at
 *
 *    http://www.apache.org/licenses/LICENSE-2.0
 *
 * Unless required by applicable law or agreed to in writing, software
 * distributed under the License is distributed on an "AS IS" BASIS,
 * WITHOUT WARRANTIES OR CONDITIONS OF ANY KIND, either express or implied.
 * See the License for the specific language governing permissions and
 * limitations under the License.
 */

package org.apache.spark.sql.execution.datasources.csv

<<<<<<< HEAD
import scala.util.control.NonFatal

import org.apache.hadoop.fs.Path
import org.apache.hadoop.mapreduce.TaskAttemptContext
=======
import com.univocity.parsers.csv.CsvParser
>>>>>>> 0ef1421a

import org.apache.spark.internal.Logging
import org.apache.spark.rdd.RDD
import org.apache.spark.sql._
<<<<<<< HEAD
import org.apache.spark.sql.catalyst.InternalRow
import org.apache.spark.sql.catalyst.expressions.GenericInternalRow
import org.apache.spark.sql.catalyst.util.DateTimeUtils
import org.apache.spark.sql.execution.datasources.{CodecStreams, OutputWriter, OutputWriterFactory, PartitionedFile}
import org.apache.spark.sql.types._
=======
import org.apache.spark.sql.execution.datasources.PartitionedFile
>>>>>>> 0ef1421a

object CSVRelation extends Logging {

  def univocityTokenizer(
      file: Dataset[String],
      firstLine: String,
      params: CSVOptions): RDD[Array[String]] = {
    // If header is set, make sure firstLine is materialized before sending to executors.
    val commentPrefix = params.comment.toString
    file.rdd.mapPartitions { iter =>
      val parser = new CsvParser(params.asParserSettings)
      val filteredIter = iter.filter { line =>
        line.trim.nonEmpty && !line.startsWith(commentPrefix)
      }
      if (params.headerFlag) {
        filteredIter.filterNot(_ == firstLine).map { item =>
          parser.parseLine(item)
        }
      } else {
        filteredIter.map { item =>
          parser.parseLine(item)
        }
      }
    }
  }

  // Skips the header line of each file if the `header` option is set to true.
  def dropHeaderLine(
      file: PartitionedFile, lines: Iterator[String], csvOptions: CSVOptions): Unit = {
    // TODO What if the first partitioned file consists of only comments and empty lines?
    if (csvOptions.headerFlag && file.start == 0) {
      val nonEmptyLines = if (csvOptions.isCommentSet) {
        val commentPrefix = csvOptions.comment.toString
        lines.dropWhile { line =>
          line.trim.isEmpty || line.trim.startsWith(commentPrefix)
        }
      } else {
        lines.dropWhile(_.trim.isEmpty)
      }

      if (nonEmptyLines.hasNext) nonEmptyLines.drop(1)
    }
  }
<<<<<<< HEAD
}

private[csv] class CSVOutputWriterFactory(params: CSVOptions) extends OutputWriterFactory {
  override def newInstance(
      path: String,
      dataSchema: StructType,
      context: TaskAttemptContext): OutputWriter = {
    new CsvOutputWriter(path, dataSchema, context, params)
  }

  override def getFileExtension(context: TaskAttemptContext): String = {
    ".csv" + CodecStreams.getCompressionExtension(context)
  }
}

private[csv] class CsvOutputWriter(
    path: String,
    dataSchema: StructType,
    context: TaskAttemptContext,
    params: CSVOptions) extends OutputWriter with Logging {

  // A `ValueConverter` is responsible for converting a value of an `InternalRow` to `String`.
  // When the value is null, this converter should not be called.
  private type ValueConverter = (InternalRow, Int) => String

  // `ValueConverter`s for all values in the fields of the schema
  private val valueConverters: Array[ValueConverter] =
    dataSchema.map(_.dataType).map(makeConverter).toArray

  private var printHeader: Boolean = params.headerFlag
  private val writer = CodecStreams.createOutputStream(context, new Path(path))
  private val csvWriter = new LineCsvWriter(params, dataSchema.fieldNames.toSeq, writer)

  private def rowToString(row: InternalRow): Seq[String] = {
    var i = 0
    val values = new Array[String](row.numFields)
    while (i < row.numFields) {
      if (!row.isNullAt(i)) {
        values(i) = valueConverters(i).apply(row, i)
      } else {
        values(i) = params.nullValue
      }
      i += 1
    }
    values
  }

  private def makeConverter(dataType: DataType): ValueConverter = dataType match {
    case DateType =>
      (row: InternalRow, ordinal: Int) =>
        params.dateFormat.format(DateTimeUtils.toJavaDate(row.getInt(ordinal)))

    case TimestampType =>
      (row: InternalRow, ordinal: Int) =>
        params.timestampFormat.format(DateTimeUtils.toJavaTimestamp(row.getLong(ordinal)))

    case udt: UserDefinedType[_] => makeConverter(udt.sqlType)

    case dt: DataType =>
      (row: InternalRow, ordinal: Int) =>
        row.get(ordinal, dt).toString
  }

  override def write(row: Row): Unit = throw new UnsupportedOperationException("call writeInternal")

  override protected[sql] def writeInternal(row: InternalRow): Unit = {
    csvWriter.writeRow(rowToString(row), printHeader)
    printHeader = false
  }

  override def close(): Unit = {
    csvWriter.close()
    writer.close()
  }
=======
>>>>>>> 0ef1421a
}<|MERGE_RESOLUTION|>--- conflicted
+++ resolved
@@ -17,27 +17,12 @@
 
 package org.apache.spark.sql.execution.datasources.csv
 
-<<<<<<< HEAD
-import scala.util.control.NonFatal
-
-import org.apache.hadoop.fs.Path
-import org.apache.hadoop.mapreduce.TaskAttemptContext
-=======
 import com.univocity.parsers.csv.CsvParser
->>>>>>> 0ef1421a
 
 import org.apache.spark.internal.Logging
 import org.apache.spark.rdd.RDD
 import org.apache.spark.sql._
-<<<<<<< HEAD
-import org.apache.spark.sql.catalyst.InternalRow
-import org.apache.spark.sql.catalyst.expressions.GenericInternalRow
-import org.apache.spark.sql.catalyst.util.DateTimeUtils
-import org.apache.spark.sql.execution.datasources.{CodecStreams, OutputWriter, OutputWriterFactory, PartitionedFile}
-import org.apache.spark.sql.types._
-=======
 import org.apache.spark.sql.execution.datasources.PartitionedFile
->>>>>>> 0ef1421a
 
 object CSVRelation extends Logging {
 
@@ -81,81 +66,4 @@
       if (nonEmptyLines.hasNext) nonEmptyLines.drop(1)
     }
   }
-<<<<<<< HEAD
-}
-
-private[csv] class CSVOutputWriterFactory(params: CSVOptions) extends OutputWriterFactory {
-  override def newInstance(
-      path: String,
-      dataSchema: StructType,
-      context: TaskAttemptContext): OutputWriter = {
-    new CsvOutputWriter(path, dataSchema, context, params)
-  }
-
-  override def getFileExtension(context: TaskAttemptContext): String = {
-    ".csv" + CodecStreams.getCompressionExtension(context)
-  }
-}
-
-private[csv] class CsvOutputWriter(
-    path: String,
-    dataSchema: StructType,
-    context: TaskAttemptContext,
-    params: CSVOptions) extends OutputWriter with Logging {
-
-  // A `ValueConverter` is responsible for converting a value of an `InternalRow` to `String`.
-  // When the value is null, this converter should not be called.
-  private type ValueConverter = (InternalRow, Int) => String
-
-  // `ValueConverter`s for all values in the fields of the schema
-  private val valueConverters: Array[ValueConverter] =
-    dataSchema.map(_.dataType).map(makeConverter).toArray
-
-  private var printHeader: Boolean = params.headerFlag
-  private val writer = CodecStreams.createOutputStream(context, new Path(path))
-  private val csvWriter = new LineCsvWriter(params, dataSchema.fieldNames.toSeq, writer)
-
-  private def rowToString(row: InternalRow): Seq[String] = {
-    var i = 0
-    val values = new Array[String](row.numFields)
-    while (i < row.numFields) {
-      if (!row.isNullAt(i)) {
-        values(i) = valueConverters(i).apply(row, i)
-      } else {
-        values(i) = params.nullValue
-      }
-      i += 1
-    }
-    values
-  }
-
-  private def makeConverter(dataType: DataType): ValueConverter = dataType match {
-    case DateType =>
-      (row: InternalRow, ordinal: Int) =>
-        params.dateFormat.format(DateTimeUtils.toJavaDate(row.getInt(ordinal)))
-
-    case TimestampType =>
-      (row: InternalRow, ordinal: Int) =>
-        params.timestampFormat.format(DateTimeUtils.toJavaTimestamp(row.getLong(ordinal)))
-
-    case udt: UserDefinedType[_] => makeConverter(udt.sqlType)
-
-    case dt: DataType =>
-      (row: InternalRow, ordinal: Int) =>
-        row.get(ordinal, dt).toString
-  }
-
-  override def write(row: Row): Unit = throw new UnsupportedOperationException("call writeInternal")
-
-  override protected[sql] def writeInternal(row: InternalRow): Unit = {
-    csvWriter.writeRow(rowToString(row), printHeader)
-    printHeader = false
-  }
-
-  override def close(): Unit = {
-    csvWriter.close()
-    writer.close()
-  }
-=======
->>>>>>> 0ef1421a
 }