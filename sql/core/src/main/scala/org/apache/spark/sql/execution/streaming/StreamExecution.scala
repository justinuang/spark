/*
 * Licensed to the Apache Software Foundation (ASF) under one or more
 * contributor license agreements.  See the NOTICE file distributed with
 * this work for additional information regarding copyright ownership.
 * The ASF licenses this file to You under the Apache License, Version 2.0
 * (the "License"); you may not use this file except in compliance with
 * the License.  You may obtain a copy of the License at
 *
 *    http://www.apache.org/licenses/LICENSE-2.0
 *
 * Unless required by applicable law or agreed to in writing, software
 * distributed under the License is distributed on an "AS IS" BASIS,
 * WITHOUT WARRANTIES OR CONDITIONS OF ANY KIND, either express or implied.
 * See the License for the specific language governing permissions and
 * limitations under the License.
 */

package org.apache.spark.sql.execution.streaming

import java.util.UUID
import java.util.concurrent.{CountDownLatch, TimeUnit}
import java.util.concurrent.locks.ReentrantLock

import scala.collection.mutable.ArrayBuffer
import scala.util.control.NonFatal

import org.apache.hadoop.fs.Path
import org.json4s.NoTypeHints
import org.json4s.jackson.Serialization

import org.apache.spark.internal.Logging
import org.apache.spark.sql._
import org.apache.spark.sql.catalyst.encoders.RowEncoder
import org.apache.spark.sql.catalyst.expressions.{Attribute, AttributeMap, CurrentBatchTimestamp, CurrentDate, CurrentTimestamp}
import org.apache.spark.sql.catalyst.plans.logical.{LocalRelation, LogicalPlan}
<<<<<<< HEAD
import org.apache.spark.sql.catalyst.util._
=======
>>>>>>> 0ef1421a
import org.apache.spark.sql.execution.QueryExecution
import org.apache.spark.sql.execution.command.ExplainCommand
import org.apache.spark.sql.streaming._
import org.apache.spark.util.{Clock, UninterruptibleThread, Utils}

/**
 * Manages the execution of a streaming Spark SQL query that is occurring in a separate thread.
 * Unlike a standard query, a streaming query executes repeatedly each time new data arrives at any
 * [[Source]] present in the query plan. Whenever new data arrives, a [[QueryExecution]] is created
 * and the results are committed transactionally to the given [[Sink]].
 */
class StreamExecution(
    override val sparkSession: SparkSession,
    override val name: String,
    checkpointRoot: String,
    analyzedPlan: LogicalPlan,
    val sink: Sink,
    val trigger: Trigger,
    val triggerClock: Clock,
    val outputMode: OutputMode)
  extends StreamingQuery with ProgressReporter with Logging {

  import org.apache.spark.sql.streaming.StreamingQueryListener._
<<<<<<< HEAD

  // TODO: restore this from the checkpoint directory.
  override val id: UUID = UUID.randomUUID()
=======
>>>>>>> 0ef1421a

  private val pollingDelayMs = sparkSession.sessionState.conf.streamingPollingDelay

  private val minBatchesToRetain = sparkSession.sessionState.conf.minBatchesToRetain
  require(minBatchesToRetain > 0, "minBatchesToRetain has to be positive")

  /**
   * A lock used to wait/notify when batches complete. Use a fair lock to avoid thread starvation.
   */
  private val awaitBatchLock = new ReentrantLock(true)
  private val awaitBatchLockCondition = awaitBatchLock.newCondition()

  private val initializationLatch = new CountDownLatch(1)
  private val startLatch = new CountDownLatch(1)
  private val terminationLatch = new CountDownLatch(1)

  /**
   * Tracks how much data we have processed and committed to the sink or state store from each
   * input source.
   * Only the scheduler thread should modify this field, and only in atomic steps.
   * Other threads should make a shallow copy if they are going to access this field more than
   * once, since the field's value may change at any time.
   */
  @volatile
  var committedOffsets = new StreamProgress

  /**
   * Tracks the offsets that are available to be processed, but have not yet be committed to the
   * sink.
   * Only the scheduler thread should modify this field, and only in atomic steps.
   * Other threads should make a shallow copy if they are going to access this field more than
   * once, since the field's value may change at any time.
   */
  @volatile
<<<<<<< HEAD
  protected var availableOffsets = new StreamProgress

  /** The current batchId or -1 if execution has not yet been initialized. */
  protected var currentBatchId: Long = -1

  /** Stream execution metadata */
  protected var streamExecutionMetadata = StreamExecutionMetadata()

  /** All stream sources present in the query plan. */
  protected val sources =
    logicalPlan.collect { case s: StreamingExecutionRelation => s.source }
=======
  var availableOffsets = new StreamProgress

  /** The current batchId or -1 if execution has not yet been initialized. */
  protected var currentBatchId: Long = -1

  /** Metadata associated with the whole query */
  protected val streamMetadata: StreamMetadata = {
    val metadataPath = new Path(checkpointFile("metadata"))
    val hadoopConf = sparkSession.sessionState.newHadoopConf()
    StreamMetadata.read(metadataPath, hadoopConf).getOrElse {
      val newMetadata = new StreamMetadata(UUID.randomUUID.toString)
      StreamMetadata.write(newMetadata, metadataPath, hadoopConf)
      newMetadata
    }
  }

  /** Metadata associated with the offset seq of a batch in the query. */
  protected var offsetSeqMetadata = OffsetSeqMetadata()

  override val id: UUID = UUID.fromString(streamMetadata.id)
>>>>>>> 0ef1421a

  override val runId: UUID = UUID.randomUUID

  /**
   * Pretty identified string of printing in logs. Format is
   * If name is set "queryName [id = xyz, runId = abc]" else "[id = xyz, runId = abc]"
   */
  private val prettyIdString =
    Option(name).map(_ + " ").getOrElse("") + s"[id = $id, runId = $runId]"

  /**
   * All stream sources present in the query plan. This will be set when generating logical plan.
   */
  @volatile protected var sources: Seq[Source] = Seq.empty

  /**
   * A list of unique sources in the query plan. This will be set when generating logical plan.
   */
  @volatile private var uniqueSources: Seq[Source] = Seq.empty

  override lazy val logicalPlan: LogicalPlan = {
    assert(microBatchThread eq Thread.currentThread,
      "logicalPlan must be initialized in StreamExecutionThread " +
        s"but the current thread was ${Thread.currentThread}")
    var nextSourceId = 0L
    val _logicalPlan = analyzedPlan.transform {
      case StreamingRelation(dataSource, _, output) =>
        // Materialize source to avoid creating it in every batch
        val metadataPath = s"$checkpointRoot/sources/$nextSourceId"
        val source = dataSource.createSource(metadataPath)
        nextSourceId += 1
        // We still need to use the previous `output` instead of `source.schema` as attributes in
        // "df.logicalPlan" has already used attributes of the previous `output`.
        StreamingExecutionRelation(source, output)
    }
    sources = _logicalPlan.collect { case s: StreamingExecutionRelation => s.source }
    uniqueSources = sources.distinct
    _logicalPlan
  }

  private val triggerExecutor = trigger match {
    case t: ProcessingTime => ProcessingTimeExecutor(t, triggerClock)
  }

  /** Defines the internal state of execution */
  @volatile
  private var state: State = INITIALIZING

  @volatile
  var lastExecution: QueryExecution = _

  /** Holds the most recent input data for each source. */
  protected var newData: Map[Source, DataFrame] = _

  @volatile
  private var streamDeathCause: StreamingQueryException = null

  /* Get the call site in the caller thread; will pass this into the micro batch thread */
  private val callSite = Utils.getCallSite()

<<<<<<< HEAD
  /** Used to report metrics to coda-hale. */
  lazy val streamMetrics = new MetricsReporter(this, s"spark.streaming.$name")
=======
  /** Used to report metrics to coda-hale. This uses id for easier tracking across restarts. */
  lazy val streamMetrics = new MetricsReporter(
    this, s"spark.streaming.${Option(name).getOrElse(id)}")
>>>>>>> 0ef1421a

  /**
   * The thread that runs the micro-batches of this stream. Note that this thread must be
   * [[org.apache.spark.util.UninterruptibleThread]] to avoid potential deadlocks in using
   * [[HDFSMetadataLog]]. See SPARK-14131 for more details.
   */
  val microBatchThread =
    new StreamExecutionThread(s"stream execution thread for $prettyIdString") {
      override def run(): Unit = {
        // To fix call site like "run at <unknown>:0", we bridge the call site from the caller
        // thread to this micro batch thread
        sparkSession.sparkContext.setCallSite(callSite)
        runBatches()
      }
    }

  /**
   * A write-ahead-log that records the offsets that are present in each batch. In order to ensure
   * that a given batch will always consist of the same data, we write to this log *before* any
   * processing is done.  Thus, the Nth record in this log indicated data that is currently being
   * processed and the N-1th entry indicates which offsets have been durably committed to the sink.
   */
  val offsetLog = new OffsetSeqLog(sparkSession, checkpointFile("offsets"))

<<<<<<< HEAD
  /** Whether the query is currently active or not */
  override def isActive: Boolean = state == ACTIVE
=======
  /** Whether all fields of the query have been initialized */
  private def isInitialized: Boolean = state != INITIALIZING

  /** Whether the query is currently active or not */
  override def isActive: Boolean = state != TERMINATED
>>>>>>> 0ef1421a

  /** Returns the [[StreamingQueryException]] if the query was terminated by an exception. */
  override def exception: Option[StreamingQueryException] = Option(streamDeathCause)

  /** Returns the path of a file with `name` in the checkpoint directory. */
  private def checkpointFile(name: String): String =
    new Path(new Path(checkpointRoot), name).toUri.toString

  /**
   * Starts the execution. This returns only after the thread has started and [[QueryStartedEvent]]
   * has been posted to all the listeners.
   */
  def start(): Unit = {
    microBatchThread.setDaemon(true)
    microBatchThread.start()
    startLatch.await()  // Wait until thread started and QueryStart event has been posted
  }

  /**
   * Repeatedly attempts to run batches as data arrives.
   *
   * Note that this method ensures that [[QueryStartedEvent]] and [[QueryTerminatedEvent]] are
   * posted such that listeners are guaranteed to get a start event before a termination.
   * Furthermore, this method also ensures that [[QueryStartedEvent]] event is posted before the
   * `start()` method returns.
   */
  private def runBatches(): Unit = {
    try {
      if (sparkSession.sessionState.conf.streamingMetricsEnabled) {
        sparkSession.sparkContext.env.metricsSystem.registerSource(streamMetrics)
      }

<<<<<<< HEAD
      postEvent(new QueryStartedEvent(id, name)) // Assumption: Does not throw exception.
=======
      // `postEvent` does not throw non fatal exception.
      postEvent(new QueryStartedEvent(id, runId, name))
>>>>>>> 0ef1421a

      // Unblock starting thread
      startLatch.countDown()

      // While active, repeatedly attempt to run batches.
      SparkSession.setActiveSession(sparkSession)

      updateStatusMessage("Initializing sources")
      // force initialization of the logical plan so that the sources can be created
      logicalPlan
      state = ACTIVE
      // Unblock `awaitInitialization`
      initializationLatch.countDown()

      triggerExecutor.execute(() => {
        startTrigger()

        val isTerminated =
          if (isActive) {
            reportTimeTaken("triggerExecution") {
              if (currentBatchId < 0) {
                // We'll do this initialization only once
                populateStartOffsets()
                logDebug(s"Stream running from $committedOffsets to $availableOffsets")
              } else {
                constructNextBatch()
              }
              if (dataAvailable) {
                currentStatus = currentStatus.copy(isDataAvailable = true)
                updateStatusMessage("Processing new data")
                runBatch()
              }
            }

            // Report trigger as finished and construct progress object.
            finishTrigger(dataAvailable)
<<<<<<< HEAD
            postEvent(new QueryProgressEvent(lastProgress))

=======
>>>>>>> 0ef1421a
            if (dataAvailable) {
              // We'll increase currentBatchId after we complete processing current batch's data
              currentBatchId += 1
            } else {
              currentStatus = currentStatus.copy(isDataAvailable = false)
              updateStatusMessage("Waiting for data to arrive")
              Thread.sleep(pollingDelayMs)
            }
            true
          } else {
            false
          }

        // Update committed offsets.
        committedOffsets ++= availableOffsets
        updateStatusMessage("Waiting for next trigger")
        isTerminated
      })
      updateStatusMessage("Stopped")
    } catch {
      case _: InterruptedException if state == TERMINATED => // interrupted by stop()
        updateStatusMessage("Stopped")
      case e: Throwable =>
        streamDeathCause = new StreamingQueryException(
          toDebugString(includeLogicalPlan = isInitialized),
          s"Query $prettyIdString terminated with exception: ${e.getMessage}",
          e,
<<<<<<< HEAD
          Some(committedOffsets.toOffsetSeq(sources, streamExecutionMetadata.json)))
        logError(s"Query $name terminated with error", e)
=======
          committedOffsets.toOffsetSeq(sources, offsetSeqMetadata).toString,
          availableOffsets.toOffsetSeq(sources, offsetSeqMetadata).toString)
        logError(s"Query $prettyIdString terminated with error", e)
>>>>>>> 0ef1421a
        updateStatusMessage(s"Terminated with exception: ${e.getMessage}")
        // Rethrow the fatal errors to allow the user using `Thread.UncaughtExceptionHandler` to
        // handle them
        if (!NonFatal(e)) {
          throw e
        }
    } finally {
<<<<<<< HEAD
      state = TERMINATED
      currentStatus = status.copy(isTriggerActive = false, isDataAvailable = false)

      // Update metrics and status
      sparkSession.sparkContext.env.metricsSystem.removeSource(streamMetrics)

      // Notify others
      sparkSession.streams.notifyQueryTermination(StreamExecution.this)
      postEvent(
       new QueryTerminatedEvent(id, exception.map(_.cause).map(Utils.exceptionString)))
      terminationLatch.countDown()
=======
      // Release latches to unblock the user codes since exception can happen in any place and we
      // may not get a chance to release them
      startLatch.countDown()
      initializationLatch.countDown()

      try {
        state = TERMINATED
        currentStatus = status.copy(isTriggerActive = false, isDataAvailable = false)

        // Update metrics and status
        sparkSession.sparkContext.env.metricsSystem.removeSource(streamMetrics)

        // Notify others
        sparkSession.streams.notifyQueryTermination(StreamExecution.this)
        postEvent(
          new QueryTerminatedEvent(id, runId, exception.map(_.cause).map(Utils.exceptionString)))
      } finally {
        terminationLatch.countDown()
      }
>>>>>>> 0ef1421a
    }
  }

  /**
   * Populate the start offsets to start the execution at the current offsets stored in the sink
   * (i.e. avoid reprocessing data that we have already processed). This function must be called
   * before any processing occurs and will populate the following fields:
   *  - currentBatchId
   *  - committedOffsets
   *  - availableOffsets
   */
  private def populateStartOffsets(): Unit = {
    offsetLog.getLatest() match {
      case Some((batchId, nextOffsets)) =>
        logInfo(s"Resuming streaming query, starting with batch $batchId")
        currentBatchId = batchId
        availableOffsets = nextOffsets.toStreamProgress(sources)
<<<<<<< HEAD
        streamExecutionMetadata = StreamExecutionMetadata(nextOffsets.metadata.getOrElse("{}"))
        logDebug(s"Found possibly unprocessed offsets $availableOffsets " +
          s"at batch timestamp ${streamExecutionMetadata.batchTimestampMs}")
=======
        offsetSeqMetadata = nextOffsets.metadata.getOrElse(OffsetSeqMetadata())
        logDebug(s"Found possibly unprocessed offsets $availableOffsets " +
          s"at batch timestamp ${offsetSeqMetadata.batchTimestampMs}")
>>>>>>> 0ef1421a

        offsetLog.get(batchId - 1).foreach {
          case lastOffsets =>
            committedOffsets = lastOffsets.toStreamProgress(sources)
            logDebug(s"Resuming with committed offsets: $committedOffsets")
        }
      case None => // We are starting this stream for the first time.
        logInfo(s"Starting new streaming query.")
        currentBatchId = 0
        constructNextBatch()
    }
  }

  /**
   * Returns true if there is any new data available to be processed.
   */
  private def dataAvailable: Boolean = {
    availableOffsets.exists {
      case (source, available) =>
        committedOffsets
            .get(source)
            .map(committed => committed != available)
            .getOrElse(true)
    }
  }

  /**
   * Queries all of the sources to see if any new data is available. When there is new data the
   * batchId counter is incremented and a new log entry is written with the newest offsets.
   */
  private def constructNextBatch(): Unit = {
    // Check to see what new data is available.
    val hasNewData = {
      awaitBatchLock.lock()
      try {
        val latestOffsets: Map[Source, Option[Offset]] = uniqueSources.map { s =>
          updateStatusMessage(s"Getting offsets from $s")
          reportTimeTaken("getOffset") {
            (s, s.getOffset)
          }
        }.toMap
        availableOffsets ++= latestOffsets.filter { case (s, o) => o.nonEmpty }.mapValues(_.get)

        if (dataAvailable) {
          true
        } else {
          noNewData = true
          false
        }
      } finally {
        awaitBatchLock.unlock()
      }
    }
    if (hasNewData) {
      // Current batch timestamp in milliseconds
<<<<<<< HEAD
      streamExecutionMetadata.batchTimestampMs = triggerClock.getTimeMillis()
=======
      offsetSeqMetadata.batchTimestampMs = triggerClock.getTimeMillis()
      // Update the eventTime watermark if we find one in the plan.
      if (lastExecution != null) {
        lastExecution.executedPlan.collect {
          case e: EventTimeWatermarkExec if e.eventTimeStats.value.count > 0 =>
            logDebug(s"Observed event time stats: ${e.eventTimeStats.value}")
            e.eventTimeStats.value.max - e.delayMs
        }.headOption.foreach { newWatermarkMs =>
          if (newWatermarkMs > offsetSeqMetadata.batchWatermarkMs) {
            logInfo(s"Updating eventTime watermark to: $newWatermarkMs ms")
            offsetSeqMetadata.batchWatermarkMs = newWatermarkMs
          } else {
            logDebug(
              s"Event time didn't move: $newWatermarkMs < " +
                s"${offsetSeqMetadata.batchWatermarkMs}")
          }
        }
      }

>>>>>>> 0ef1421a
      updateStatusMessage("Writing offsets to log")
      reportTimeTaken("walCommit") {
        assert(offsetLog.add(
          currentBatchId,
<<<<<<< HEAD
          availableOffsets.toOffsetSeq(sources, streamExecutionMetadata.json)),
          s"Concurrent update to the log. Multiple streaming jobs detected for $currentBatchId")
        logInfo(s"Committed offsets for batch $currentBatchId. " +
          s"Metadata ${streamExecutionMetadata.toString}")
=======
          availableOffsets.toOffsetSeq(sources, offsetSeqMetadata)),
          s"Concurrent update to the log. Multiple streaming jobs detected for $currentBatchId")
        logInfo(s"Committed offsets for batch $currentBatchId. " +
          s"Metadata ${offsetSeqMetadata.toString}")
>>>>>>> 0ef1421a

        // NOTE: The following code is correct because runBatches() processes exactly one
        // batch at a time. If we add pipeline parallelism (multiple batches in flight at
        // the same time), this cleanup logic will need to change.

        // Now that we've updated the scheduler's persistent checkpoint, it is safe for the
        // sources to discard data from the previous batch.
        val prevBatchOff = offsetLog.get(currentBatchId - 1)
        if (prevBatchOff.isDefined) {
          prevBatchOff.get.toStreamProgress(sources).foreach {
            case (src, off) => src.commit(off)
          }
        }

        // It is now safe to discard the metadata beyond the minimum number to retain.
        // Note that purge is exclusive, i.e. it purges everything before the target ID.
        if (minBatchesToRetain < currentBatchId) {
          offsetLog.purge(currentBatchId - minBatchesToRetain)
        }
      }
    } else {
      awaitBatchLock.lock()
      try {
        // Wake up any threads that are waiting for the stream to progress.
        awaitBatchLockCondition.signalAll()
      } finally {
        awaitBatchLock.unlock()
      }
    }
  }

  /**
   * Processes any data available between `availableOffsets` and `committedOffsets`.
   */
  private def runBatch(): Unit = {
    // Request unprocessed data from all sources.
    newData = reportTimeTaken("getBatch") {
      availableOffsets.flatMap {
        case (source, available)
          if committedOffsets.get(source).map(_ != available).getOrElse(true) =>
          val current = committedOffsets.get(source)
          val batch = source.getBatch(current, available)
          logDebug(s"Retrieving data from $source: $current -> $available")
          Some(source -> batch)
        case _ => None
      }
    }

    // A list of attributes that will need to be updated.
    var replacements = new ArrayBuffer[(Attribute, Attribute)]
    // Replace sources in the logical plan with data that has arrived since the last batch.
    val withNewSources = logicalPlan transform {
      case StreamingExecutionRelation(source, output) =>
        newData.get(source).map { data =>
          val newPlan = data.logicalPlan
          assert(output.size == newPlan.output.size,
            s"Invalid batch: ${Utils.truncatedString(output, ",")} != " +
            s"${Utils.truncatedString(newPlan.output, ",")}")
          replacements ++= output.zip(newPlan.output)
          newPlan
        }.getOrElse {
          LocalRelation(output)
        }
    }

    // Rewire the plan to use the new attributes that were returned by the source.
    val replacementMap = AttributeMap(replacements)
    val triggerLogicalPlan = withNewSources transformAllExpressions {
      case a: Attribute if replacementMap.contains(a) => replacementMap(a)
      case ct: CurrentTimestamp =>
<<<<<<< HEAD
        CurrentBatchTimestamp(streamExecutionMetadata.batchTimestampMs,
          ct.dataType)
      case cd: CurrentDate =>
        CurrentBatchTimestamp(streamExecutionMetadata.batchTimestampMs,
          cd.dataType)
    }

    val executedPlan = reportTimeTaken("queryPlanning") {
=======
        CurrentBatchTimestamp(offsetSeqMetadata.batchTimestampMs,
          ct.dataType)
      case cd: CurrentDate =>
        CurrentBatchTimestamp(offsetSeqMetadata.batchTimestampMs,
          cd.dataType)
    }

    reportTimeTaken("queryPlanning") {
>>>>>>> 0ef1421a
      lastExecution = new IncrementalExecution(
        sparkSession,
        triggerLogicalPlan,
        outputMode,
        checkpointFile("state"),
        currentBatchId,
<<<<<<< HEAD
        streamExecutionMetadata.batchWatermarkMs)
=======
        offsetSeqMetadata.batchWatermarkMs)
>>>>>>> 0ef1421a
      lastExecution.executedPlan // Force the lazy generation of execution plan
    }

    val nextBatch =
      new Dataset(sparkSession, lastExecution, RowEncoder(lastExecution.analyzed.schema))

    reportTimeTaken("addBatch") {
      sink.addBatch(currentBatchId, nextBatch)
<<<<<<< HEAD
    }

    // Update the eventTime watermark if we find one in the plan.
    lastExecution.executedPlan.collect {
      case e: EventTimeWatermarkExec =>
        logTrace(s"Maximum observed eventTime: ${e.maxEventTime.value}")
        (e.maxEventTime.value / 1000) - e.delay.milliseconds()
    }.headOption.foreach { newWatermark =>
      if (newWatermark > streamExecutionMetadata.batchWatermarkMs) {
        logInfo(s"Updating eventTime watermark to: $newWatermark ms")
        streamExecutionMetadata.batchWatermarkMs = newWatermark
      } else {
        logTrace(s"Event time didn't move: $newWatermark < " +
          s"$streamExecutionMetadata.currentEventTimeWatermark")
      }
=======
>>>>>>> 0ef1421a
    }

    awaitBatchLock.lock()
    try {
      // Wake up any threads that are waiting for the stream to progress.
      awaitBatchLockCondition.signalAll()
    } finally {
      awaitBatchLock.unlock()
    }
  }

  override protected def postEvent(event: StreamingQueryListener.Event): Unit = {
    sparkSession.streams.postListenerEvent(event)
  }

  /**
   * Signals to the thread executing micro-batches that it should stop running after the next
   * batch. This method blocks until the thread stops running.
   */
  override def stop(): Unit = {
    // Set the state to TERMINATED so that the batching thread knows that it was interrupted
    // intentionally
    state = TERMINATED
    if (microBatchThread.isAlive) {
      microBatchThread.interrupt()
      microBatchThread.join()
    }
    uniqueSources.foreach(_.stop())
    logInfo(s"Query $prettyIdString was stopped")
  }

  /**
   * Blocks the current thread until processing for data from the given `source` has reached at
   * least the given `Offset`. This method is intended for use primarily when writing tests.
   */
  private[sql] def awaitOffset(source: Source, newOffset: Offset): Unit = {
    assertAwaitThread()
    def notDone = {
      val localCommittedOffsets = committedOffsets
      !localCommittedOffsets.contains(source) || localCommittedOffsets(source) != newOffset
    }

    while (notDone) {
      awaitBatchLock.lock()
      try {
        awaitBatchLockCondition.await(100, TimeUnit.MILLISECONDS)
        if (streamDeathCause != null) {
          throw streamDeathCause
        }
      } finally {
        awaitBatchLock.unlock()
      }
    }
    logDebug(s"Unblocked at $newOffset for $source")
  }

  /** A flag to indicate that a batch has completed with no new data available. */
  @volatile private var noNewData = false

  /**
   * Assert that the await APIs should not be called in the stream thread. Otherwise, it may cause
   * dead-lock, e.g., calling any await APIs in `StreamingQueryListener.onQueryStarted` will block
   * the stream thread forever.
   */
  private def assertAwaitThread(): Unit = {
    if (microBatchThread eq Thread.currentThread) {
      throw new IllegalStateException(
        "Cannot wait for a query state from the same thread that is running the query")
    }
  }

  /**
   * Await until all fields of the query have been initialized.
   */
  def awaitInitialization(timeoutMs: Long): Unit = {
    assertAwaitThread()
    require(timeoutMs > 0, "Timeout has to be positive")
    if (streamDeathCause != null) {
      throw streamDeathCause
    }
    initializationLatch.await(timeoutMs, TimeUnit.MILLISECONDS)
    if (streamDeathCause != null) {
      throw streamDeathCause
    }
  }

  override def processAllAvailable(): Unit = {
    assertAwaitThread()
    if (streamDeathCause != null) {
      throw streamDeathCause
    }
    awaitBatchLock.lock()
    try {
      noNewData = false
      while (true) {
        awaitBatchLockCondition.await(10000, TimeUnit.MILLISECONDS)
        if (streamDeathCause != null) {
          throw streamDeathCause
        }
        if (noNewData) {
          return
        }
      }
    } finally {
      awaitBatchLock.unlock()
    }
  }

  override def awaitTermination(): Unit = {
    assertAwaitThread()
    terminationLatch.await()
    if (streamDeathCause != null) {
      throw streamDeathCause
    }
  }

  override def awaitTermination(timeoutMs: Long): Boolean = {
    assertAwaitThread()
    require(timeoutMs > 0, "Timeout has to be positive")
    terminationLatch.await(timeoutMs, TimeUnit.MILLISECONDS)
    if (streamDeathCause != null) {
      throw streamDeathCause
    } else {
      !isActive
    }
  }

  /** Expose for tests */
  def explainInternal(extended: Boolean): String = {
    if (lastExecution == null) {
      "No physical plan. Waiting for data."
    } else {
      val explain = ExplainCommand(lastExecution.logical, extended = extended)
      sparkSession.sessionState.executePlan(explain).executedPlan.executeCollect()
        .map(_.getString(0)).mkString("\n")
    }
  }

  override def explain(extended: Boolean): Unit = {
    // scalastyle:off println
    println(explainInternal(extended))
    // scalastyle:on println
  }

  override def explain(): Unit = explain(extended = false)

  override def toString: String = {
<<<<<<< HEAD
    s"Streaming Query - $name [state = $state]"
  }

  def toDebugString: String = {
    val deathCauseStr = if (streamDeathCause != null) {
      "Error:\n" + stackTraceToString(streamDeathCause.cause)
    } else ""
    s"""
       |=== Streaming Query ===
       |Name: $name
       |Current Offsets: $committedOffsets
       |
       |Current State: $state
       |Thread State: ${microBatchThread.getState}
       |
       |Logical Plan:
       |$logicalPlan
       |
       |$deathCauseStr
     """.stripMargin
=======
    s"Streaming Query $prettyIdString [state = $state]"
  }

  private def toDebugString(includeLogicalPlan: Boolean): String = {
    val debugString =
      s"""|=== Streaming Query ===
          |Identifier: $prettyIdString
          |Current Committed Offsets: $committedOffsets
          |Current Available Offsets: $availableOffsets
          |
          |Current State: $state
          |Thread State: ${microBatchThread.getState}""".stripMargin
    if (includeLogicalPlan) {
      debugString + s"\n\nLogical Plan:\n$logicalPlan"
    } else {
      debugString
    }
>>>>>>> 0ef1421a
  }

  trait State
  case object INITIALIZING extends State
  case object ACTIVE extends State
  case object TERMINATED extends State
}

<<<<<<< HEAD
/**
 * Contains metadata associated with a stream execution. This information is
 * persisted to the offset log via the OffsetSeq metadata field. Current
 * information contained in this object includes:
 *
 * @param batchWatermarkMs: The current eventTime watermark, used to
 * bound the lateness of data that will processed. Time unit: milliseconds
 * @param batchTimestampMs: The current batch processing timestamp.
 * Time unit: milliseconds
 */
case class StreamExecutionMetadata(
    var batchWatermarkMs: Long = 0,
    var batchTimestampMs: Long = 0) {
  private implicit val formats = StreamExecutionMetadata.formats

  /**
   * JSON string representation of this object.
   */
  def json: String = Serialization.write(this)
}

object StreamExecutionMetadata {
  private implicit val formats = Serialization.formats(NoTypeHints)

  def apply(json: String): StreamExecutionMetadata =
    Serialization.read[StreamExecutionMetadata](json)
}
=======
>>>>>>> 0ef1421a

/**
 * A special thread to run the stream query. Some codes require to run in the StreamExecutionThread
 * and will use `classOf[StreamExecutionThread]` to check.
 */
abstract class StreamExecutionThread(name: String) extends UninterruptibleThread(name)<|MERGE_RESOLUTION|>--- conflicted
+++ resolved
@@ -25,18 +25,12 @@
 import scala.util.control.NonFatal
 
 import org.apache.hadoop.fs.Path
-import org.json4s.NoTypeHints
-import org.json4s.jackson.Serialization
 
 import org.apache.spark.internal.Logging
 import org.apache.spark.sql._
 import org.apache.spark.sql.catalyst.encoders.RowEncoder
 import org.apache.spark.sql.catalyst.expressions.{Attribute, AttributeMap, CurrentBatchTimestamp, CurrentDate, CurrentTimestamp}
 import org.apache.spark.sql.catalyst.plans.logical.{LocalRelation, LogicalPlan}
-<<<<<<< HEAD
-import org.apache.spark.sql.catalyst.util._
-=======
->>>>>>> 0ef1421a
 import org.apache.spark.sql.execution.QueryExecution
 import org.apache.spark.sql.execution.command.ExplainCommand
 import org.apache.spark.sql.streaming._
@@ -60,12 +54,6 @@
   extends StreamingQuery with ProgressReporter with Logging {
 
   import org.apache.spark.sql.streaming.StreamingQueryListener._
-<<<<<<< HEAD
-
-  // TODO: restore this from the checkpoint directory.
-  override val id: UUID = UUID.randomUUID()
-=======
->>>>>>> 0ef1421a
 
   private val pollingDelayMs = sparkSession.sessionState.conf.streamingPollingDelay
 
@@ -100,19 +88,6 @@
    * once, since the field's value may change at any time.
    */
   @volatile
-<<<<<<< HEAD
-  protected var availableOffsets = new StreamProgress
-
-  /** The current batchId or -1 if execution has not yet been initialized. */
-  protected var currentBatchId: Long = -1
-
-  /** Stream execution metadata */
-  protected var streamExecutionMetadata = StreamExecutionMetadata()
-
-  /** All stream sources present in the query plan. */
-  protected val sources =
-    logicalPlan.collect { case s: StreamingExecutionRelation => s.source }
-=======
   var availableOffsets = new StreamProgress
 
   /** The current batchId or -1 if execution has not yet been initialized. */
@@ -133,7 +108,6 @@
   protected var offsetSeqMetadata = OffsetSeqMetadata()
 
   override val id: UUID = UUID.fromString(streamMetadata.id)
->>>>>>> 0ef1421a
 
   override val runId: UUID = UUID.randomUUID
 
@@ -194,14 +168,9 @@
   /* Get the call site in the caller thread; will pass this into the micro batch thread */
   private val callSite = Utils.getCallSite()
 
-<<<<<<< HEAD
-  /** Used to report metrics to coda-hale. */
-  lazy val streamMetrics = new MetricsReporter(this, s"spark.streaming.$name")
-=======
   /** Used to report metrics to coda-hale. This uses id for easier tracking across restarts. */
   lazy val streamMetrics = new MetricsReporter(
     this, s"spark.streaming.${Option(name).getOrElse(id)}")
->>>>>>> 0ef1421a
 
   /**
    * The thread that runs the micro-batches of this stream. Note that this thread must be
@@ -226,16 +195,11 @@
    */
   val offsetLog = new OffsetSeqLog(sparkSession, checkpointFile("offsets"))
 
-<<<<<<< HEAD
-  /** Whether the query is currently active or not */
-  override def isActive: Boolean = state == ACTIVE
-=======
   /** Whether all fields of the query have been initialized */
   private def isInitialized: Boolean = state != INITIALIZING
 
   /** Whether the query is currently active or not */
   override def isActive: Boolean = state != TERMINATED
->>>>>>> 0ef1421a
 
   /** Returns the [[StreamingQueryException]] if the query was terminated by an exception. */
   override def exception: Option[StreamingQueryException] = Option(streamDeathCause)
@@ -268,12 +232,8 @@
         sparkSession.sparkContext.env.metricsSystem.registerSource(streamMetrics)
       }
 
-<<<<<<< HEAD
-      postEvent(new QueryStartedEvent(id, name)) // Assumption: Does not throw exception.
-=======
       // `postEvent` does not throw non fatal exception.
       postEvent(new QueryStartedEvent(id, runId, name))
->>>>>>> 0ef1421a
 
       // Unblock starting thread
       startLatch.countDown()
@@ -310,11 +270,6 @@
 
             // Report trigger as finished and construct progress object.
             finishTrigger(dataAvailable)
-<<<<<<< HEAD
-            postEvent(new QueryProgressEvent(lastProgress))
-
-=======
->>>>>>> 0ef1421a
             if (dataAvailable) {
               // We'll increase currentBatchId after we complete processing current batch's data
               currentBatchId += 1
@@ -342,14 +297,9 @@
           toDebugString(includeLogicalPlan = isInitialized),
           s"Query $prettyIdString terminated with exception: ${e.getMessage}",
           e,
-<<<<<<< HEAD
-          Some(committedOffsets.toOffsetSeq(sources, streamExecutionMetadata.json)))
-        logError(s"Query $name terminated with error", e)
-=======
           committedOffsets.toOffsetSeq(sources, offsetSeqMetadata).toString,
           availableOffsets.toOffsetSeq(sources, offsetSeqMetadata).toString)
         logError(s"Query $prettyIdString terminated with error", e)
->>>>>>> 0ef1421a
         updateStatusMessage(s"Terminated with exception: ${e.getMessage}")
         // Rethrow the fatal errors to allow the user using `Thread.UncaughtExceptionHandler` to
         // handle them
@@ -357,19 +307,6 @@
           throw e
         }
     } finally {
-<<<<<<< HEAD
-      state = TERMINATED
-      currentStatus = status.copy(isTriggerActive = false, isDataAvailable = false)
-
-      // Update metrics and status
-      sparkSession.sparkContext.env.metricsSystem.removeSource(streamMetrics)
-
-      // Notify others
-      sparkSession.streams.notifyQueryTermination(StreamExecution.this)
-      postEvent(
-       new QueryTerminatedEvent(id, exception.map(_.cause).map(Utils.exceptionString)))
-      terminationLatch.countDown()
-=======
       // Release latches to unblock the user codes since exception can happen in any place and we
       // may not get a chance to release them
       startLatch.countDown()
@@ -389,7 +326,6 @@
       } finally {
         terminationLatch.countDown()
       }
->>>>>>> 0ef1421a
     }
   }
 
@@ -407,15 +343,9 @@
         logInfo(s"Resuming streaming query, starting with batch $batchId")
         currentBatchId = batchId
         availableOffsets = nextOffsets.toStreamProgress(sources)
-<<<<<<< HEAD
-        streamExecutionMetadata = StreamExecutionMetadata(nextOffsets.metadata.getOrElse("{}"))
-        logDebug(s"Found possibly unprocessed offsets $availableOffsets " +
-          s"at batch timestamp ${streamExecutionMetadata.batchTimestampMs}")
-=======
         offsetSeqMetadata = nextOffsets.metadata.getOrElse(OffsetSeqMetadata())
         logDebug(s"Found possibly unprocessed offsets $availableOffsets " +
           s"at batch timestamp ${offsetSeqMetadata.batchTimestampMs}")
->>>>>>> 0ef1421a
 
         offsetLog.get(batchId - 1).foreach {
           case lastOffsets =>
@@ -471,9 +401,6 @@
     }
     if (hasNewData) {
       // Current batch timestamp in milliseconds
-<<<<<<< HEAD
-      streamExecutionMetadata.batchTimestampMs = triggerClock.getTimeMillis()
-=======
       offsetSeqMetadata.batchTimestampMs = triggerClock.getTimeMillis()
       // Update the eventTime watermark if we find one in the plan.
       if (lastExecution != null) {
@@ -493,22 +420,14 @@
         }
       }
 
->>>>>>> 0ef1421a
       updateStatusMessage("Writing offsets to log")
       reportTimeTaken("walCommit") {
         assert(offsetLog.add(
           currentBatchId,
-<<<<<<< HEAD
-          availableOffsets.toOffsetSeq(sources, streamExecutionMetadata.json)),
-          s"Concurrent update to the log. Multiple streaming jobs detected for $currentBatchId")
-        logInfo(s"Committed offsets for batch $currentBatchId. " +
-          s"Metadata ${streamExecutionMetadata.toString}")
-=======
           availableOffsets.toOffsetSeq(sources, offsetSeqMetadata)),
           s"Concurrent update to the log. Multiple streaming jobs detected for $currentBatchId")
         logInfo(s"Committed offsets for batch $currentBatchId. " +
           s"Metadata ${offsetSeqMetadata.toString}")
->>>>>>> 0ef1421a
 
         // NOTE: The following code is correct because runBatches() processes exactly one
         // batch at a time. If we add pipeline parallelism (multiple batches in flight at
@@ -579,16 +498,6 @@
     val triggerLogicalPlan = withNewSources transformAllExpressions {
       case a: Attribute if replacementMap.contains(a) => replacementMap(a)
       case ct: CurrentTimestamp =>
-<<<<<<< HEAD
-        CurrentBatchTimestamp(streamExecutionMetadata.batchTimestampMs,
-          ct.dataType)
-      case cd: CurrentDate =>
-        CurrentBatchTimestamp(streamExecutionMetadata.batchTimestampMs,
-          cd.dataType)
-    }
-
-    val executedPlan = reportTimeTaken("queryPlanning") {
-=======
         CurrentBatchTimestamp(offsetSeqMetadata.batchTimestampMs,
           ct.dataType)
       case cd: CurrentDate =>
@@ -597,18 +506,13 @@
     }
 
     reportTimeTaken("queryPlanning") {
->>>>>>> 0ef1421a
       lastExecution = new IncrementalExecution(
         sparkSession,
         triggerLogicalPlan,
         outputMode,
         checkpointFile("state"),
         currentBatchId,
-<<<<<<< HEAD
-        streamExecutionMetadata.batchWatermarkMs)
-=======
         offsetSeqMetadata.batchWatermarkMs)
->>>>>>> 0ef1421a
       lastExecution.executedPlan // Force the lazy generation of execution plan
     }
 
@@ -617,24 +521,6 @@
 
     reportTimeTaken("addBatch") {
       sink.addBatch(currentBatchId, nextBatch)
-<<<<<<< HEAD
-    }
-
-    // Update the eventTime watermark if we find one in the plan.
-    lastExecution.executedPlan.collect {
-      case e: EventTimeWatermarkExec =>
-        logTrace(s"Maximum observed eventTime: ${e.maxEventTime.value}")
-        (e.maxEventTime.value / 1000) - e.delay.milliseconds()
-    }.headOption.foreach { newWatermark =>
-      if (newWatermark > streamExecutionMetadata.batchWatermarkMs) {
-        logInfo(s"Updating eventTime watermark to: $newWatermark ms")
-        streamExecutionMetadata.batchWatermarkMs = newWatermark
-      } else {
-        logTrace(s"Event time didn't move: $newWatermark < " +
-          s"$streamExecutionMetadata.currentEventTimeWatermark")
-      }
-=======
->>>>>>> 0ef1421a
     }
 
     awaitBatchLock.lock()
@@ -782,28 +668,6 @@
   override def explain(): Unit = explain(extended = false)
 
   override def toString: String = {
-<<<<<<< HEAD
-    s"Streaming Query - $name [state = $state]"
-  }
-
-  def toDebugString: String = {
-    val deathCauseStr = if (streamDeathCause != null) {
-      "Error:\n" + stackTraceToString(streamDeathCause.cause)
-    } else ""
-    s"""
-       |=== Streaming Query ===
-       |Name: $name
-       |Current Offsets: $committedOffsets
-       |
-       |Current State: $state
-       |Thread State: ${microBatchThread.getState}
-       |
-       |Logical Plan:
-       |$logicalPlan
-       |
-       |$deathCauseStr
-     """.stripMargin
-=======
     s"Streaming Query $prettyIdString [state = $state]"
   }
 
@@ -821,7 +685,6 @@
     } else {
       debugString
     }
->>>>>>> 0ef1421a
   }
 
   trait State
@@ -830,36 +693,6 @@
   case object TERMINATED extends State
 }
 
-<<<<<<< HEAD
-/**
- * Contains metadata associated with a stream execution. This information is
- * persisted to the offset log via the OffsetSeq metadata field. Current
- * information contained in this object includes:
- *
- * @param batchWatermarkMs: The current eventTime watermark, used to
- * bound the lateness of data that will processed. Time unit: milliseconds
- * @param batchTimestampMs: The current batch processing timestamp.
- * Time unit: milliseconds
- */
-case class StreamExecutionMetadata(
-    var batchWatermarkMs: Long = 0,
-    var batchTimestampMs: Long = 0) {
-  private implicit val formats = StreamExecutionMetadata.formats
-
-  /**
-   * JSON string representation of this object.
-   */
-  def json: String = Serialization.write(this)
-}
-
-object StreamExecutionMetadata {
-  private implicit val formats = Serialization.formats(NoTypeHints)
-
-  def apply(json: String): StreamExecutionMetadata =
-    Serialization.read[StreamExecutionMetadata](json)
-}
-=======
->>>>>>> 0ef1421a
 
 /**
  * A special thread to run the stream query. Some codes require to run in the StreamExecutionThread
